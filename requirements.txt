<<<<<<< HEAD
requests
moviepy
numpy
openai

=======

#Package	Latest Version
request==2.31.0
gTTS==2.3.2
moviepy==1.0.3
opencv-python==4.8.0.76
numpy==1.25.2	
openai==0.28.0	
python-dotenv==1.0.0


>>>>>>> 02dfc7b3
<|MERGE_RESOLUTION|>--- conflicted
+++ resolved
@@ -1,19 +1,5 @@
-<<<<<<< HEAD
-requests
-moviepy
-numpy
-openai
-
-=======
-
-#Package	Latest Version
-request==2.31.0
-gTTS==2.3.2
-moviepy==1.0.3
-opencv-python==4.8.0.76
-numpy==1.25.2	
-openai==0.28.0	
-python-dotenv==1.0.0
-
-
->>>>>>> 02dfc7b3
+request==2.31.0
+moviepy==1.0.3
+numpy==1.25.2	
+openai==0.28.0	
+python-dotenv==1.0.0